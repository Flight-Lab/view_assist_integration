"""Config flow handler."""

import logging
from typing import Any

import voluptuous as vol

from homeassistant.components.assist_satellite import DOMAIN as ASSIST_SAT_DOMAIN
from homeassistant.components.media_player import DOMAIN as MEDIAPLAYER_DOMAIN
from homeassistant.components.sensor import DOMAIN as SENSOR_DOMAIN
from homeassistant.components.weather import DOMAIN as WEATHER_DOMAIN
from homeassistant.config_entries import ConfigFlow, OptionsFlow
from homeassistant.const import CONF_MODE, CONF_NAME, CONF_TYPE
from homeassistant.core import HomeAssistant, callback
from homeassistant.helpers.selector import (
    DeviceSelector,
    DeviceSelectorConfig,
    EntityFilterSelectorConfig,
    EntitySelector,
    EntitySelectorConfig,
    SelectSelector,
    SelectSelectorConfig,
    SelectSelectorMode,
)

from .const import (
    BROWSERMOD_DOMAIN,
    CONF_ASSIST_PROMPT,
    CONF_BACKGROUND,
    CONF_DASHBOARD,
    CONF_DEV_MIMIC,
    CONF_DISPLAY_DEVICE,
    CONF_DO_NOT_DISTURB,
    CONF_ENABLE_MENU,
    CONF_ENABLE_MENU_TIMEOUT,
    CONF_FONT_STYLE,
    CONF_HIDE_HEADER,
    CONF_HIDE_SIDEBAR,
    CONF_HOME,
    CONF_INTENT,
    CONF_INTENT_DEVICE,
    CONF_MEDIAPLAYER_DEVICE,
    CONF_MENU_ITEMS,
    CONF_MENU_TIMEOUT,
    CONF_MIC_DEVICE,
    CONF_MIC_UNMUTE,
    CONF_MUSIC,
    CONF_MUSICPLAYER_DEVICE,
    CONF_ROTATE_BACKGROUND,
    CONF_ROTATE_BACKGROUND_INTERVAL,
    CONF_ROTATE_BACKGROUND_LINKED_ENTITY,
    CONF_ROTATE_BACKGROUND_PATH,
    CONF_ROTATE_BACKGROUND_SOURCE,
    CONF_STATUS_ICON_SIZE,
    CONF_STATUS_ICONS,
    CONF_USE_24H_TIME,
    CONF_USE_ANNOUNCE,
    CONF_VIEW_TIMEOUT,
    CONF_WEATHER_ENTITY,
    DEFAULT_ASSIST_PROMPT,
    DEFAULT_DASHBOARD,
    DEFAULT_DND,
    DEFAULT_ENABLE_MENU,
    DEFAULT_ENABLE_MENU_TIMEOUT,
    DEFAULT_FONT_STYLE,
    DEFAULT_HIDE_HEADER,
    DEFAULT_HIDE_SIDEBAR,
<<<<<<< HEAD
    DEFAULT_MENU_ICON_COLOR,
    DEFAULT_MENU_ICON_SIZE,
    DEFAULT_MENU_ITEMS,
    DEFAULT_MENU_TIMEOUT,
    DEFAULT_MIC_TYPE,
=======
>>>>>>> c6f33114
    DEFAULT_MIC_UNMUTE,
    DEFAULT_MODE,
    DEFAULT_NAME,
    DEFAULT_ROTATE_BACKGROUND,
    DEFAULT_ROTATE_BACKGROUND_INTERVAL,
    DEFAULT_ROTATE_BACKGROUND_PATH,
    DEFAULT_ROTATE_BACKGROUND_SOURCE,
    DEFAULT_SHOW_MENU_BUTTON,
    CONF_SHOW_MENU_BUTTON,
    DEFAULT_STATUS_ICON_SIZE,
    DEFAULT_STATUS_ICONS,
    DEFAULT_TYPE,
    DEFAULT_USE_24H_TIME,
    DEFAULT_USE_ANNOUNCE,
    DEFAULT_VIEW_BACKGROUND,
    DEFAULT_VIEW_HOME,
    DEFAULT_VIEW_INTENT,
    DEFAULT_VIEW_MUSIC,
    DEFAULT_VIEW_TIMEOUT,
    DEFAULT_WEATHER_ENITITY,
    DOMAIN,
    REMOTE_ASSIST_DISPLAY_DOMAIN,
    VAAssistPrompt,
    VAConfigEntry,
    VAIconSizes,
    VAType,
)
from .helpers import (
    get_devices_for_domain,
    get_master_config_entry,
    get_sensor_entity_from_instance,
)

_LOGGER = logging.getLogger(__name__)

BASE_SCHEMA = {
    vol.Required(CONF_NAME): str,
    vol.Required(CONF_MIC_DEVICE): EntitySelector(
        EntitySelectorConfig(
            filter=[
                EntityFilterSelectorConfig(
                    integration="esphome", domain=ASSIST_SAT_DOMAIN
                ),
                EntityFilterSelectorConfig(
                    integration="hassmic", domain=[SENSOR_DOMAIN, ASSIST_SAT_DOMAIN]
                ),
                EntityFilterSelectorConfig(
                    integration="stream_assist",
                    domain=[SENSOR_DOMAIN, ASSIST_SAT_DOMAIN],
                ),
                EntityFilterSelectorConfig(
                    integration="wyoming", domain=ASSIST_SAT_DOMAIN
                ),
            ]
        )
    ),
    vol.Required(CONF_MEDIAPLAYER_DEVICE): EntitySelector(
        EntitySelectorConfig(domain=MEDIAPLAYER_DOMAIN)
    ),
    vol.Required(CONF_MUSICPLAYER_DEVICE): EntitySelector(
        EntitySelectorConfig(domain=MEDIAPLAYER_DOMAIN)
    ),
    vol.Optional(CONF_INTENT_DEVICE, default=vol.UNDEFINED): EntitySelector(
        EntitySelectorConfig(domain=SENSOR_DOMAIN)
    ),
}

DISPLAY_SCHEMA = {
    vol.Required(CONF_DISPLAY_DEVICE): DeviceSelector(
        DeviceSelectorConfig(
            filter=[
                EntityFilterSelectorConfig(integration=BROWSERMOD_DOMAIN),
                EntityFilterSelectorConfig(
                    integration=REMOTE_ASSIST_DISPLAY_DOMAIN,
                ),
            ],
        )
    ),
    vol.Required(CONF_DEV_MIMIC, default=False): bool,
}


def get_display_schema(
    hass: HomeAssistant, config: VAConfigEntry | None = None
) -> dict[str, Any]:
    """Get display device options."""
    domain_filters = [BROWSERMOD_DOMAIN, REMOTE_ASSIST_DISPLAY_DOMAIN]

    hass_data = hass.data.setdefault(DOMAIN, {})
    display_devices: dict[str, Any] = hass_data.get("va_browser_ids", {})

    # Add suported domain devices
    for domain in domain_filters:
        domain_devices = get_devices_for_domain(hass, domain)
        if domain_devices:
            for device in domain_devices:
                display_devices[device.id] = device.name

    # Add current setting if not already in list
    if config is not None:
        if config.runtime_data.display_device not in display_devices:
            display_devices[config.runtime_data.display_device] = (
                config.runtime_data.display_device
            )

    # Set a dummy device for initial setup
    if not display_devices:
        display_devices = {"dummy": "dummy"}

    # Make into options dict
    options = [
        {
            "value": key,
            "label": value,
        }
        for key, value in display_devices.items()
    ]

    return (
        {
            vol.Required(CONF_DISPLAY_DEVICE): SelectSelector(
                SelectSelectorConfig(
                    options=options,
                    mode=SelectSelectorMode.DROPDOWN,
                )
            ),
            vol.Required(CONF_DEV_MIMIC, default=False): bool,
        }
        if config is None
        else {
            vol.Required(
                CONF_DISPLAY_DEVICE,
                default=config.data.get(CONF_DISPLAY_DEVICE, vol.UNDEFINED),
            ): SelectSelector(
                SelectSelectorConfig(
                    options=options,
                    mode=SelectSelectorMode.DROPDOWN,
                )
            ),
            vol.Required(
                CONF_DEV_MIMIC,
                default=config.data.get(CONF_DEV_MIMIC, False),
            ): bool,
        }
    )


class ViewAssistConfigFlow(ConfigFlow, domain=DOMAIN):
    """Handle a config flow for View Assist."""

    VERSION = 1
    MINOR_VERSION = 3

    @staticmethod
    @callback
    def async_get_options_flow(config_entry):
        """Get the options flow for this handler.

        Remove this method and the ExampleOptionsFlowHandler class
        if you do not want any options for your integration.
        """
        return ViewAssistOptionsFlowHandler()

    def __init__(self) -> None:
        """Initialise."""
        super().__init__()
        self.type = None

    async def async_step_user(self, user_input=None):
        """Handle the initial step."""
        if user_input is not None:
            self.type = user_input[CONF_TYPE]
            return await self.async_step_options()

        # Show the initial form to select the type with descriptive text
        if get_master_config_entry(self.hass):
            return self.async_show_form(
                step_id="user",
                last_step=False,
                data_schema=vol.Schema(
                    {
                        vol.Required(CONF_TYPE, default=DEFAULT_TYPE): SelectSelector(
                            SelectSelectorConfig(
                                translation_key="type_selector",
                                options=[
                                    e.value for e in VAType if e != VAType.MASTER_CONFIG
                                ],
                                mode=SelectSelectorMode.DROPDOWN,
                            )
                        ),
                    }
                ),
            )

        return self.async_show_form(step_id="master_config", last_step=True)

    async def async_step_integration_discovery(self, discovery_info=None):
        """Handle the master config integration discovery step.

        This is called from init.py if no master config instance exists
        """
        if discovery_info.get(CONF_NAME) != VAType.MASTER_CONFIG:
            return self.async_abort(reason="wrong integration")

        await self.async_set_unique_id(f"{DOMAIN}_{VAType.MASTER_CONFIG}")
        self._abort_if_unique_id_configured()

        self.context.update({"title_placeholders": {"name": "Master Configuration"}})
        return await self.async_step_master_config()

    async def async_step_options(self, user_input=None):
        """Handle the options step."""
        if user_input is not None:
            # Include the type in the data to save in the config entry
            user_input[CONF_TYPE] = self.type
            return self.async_create_entry(
                title=user_input.get(CONF_NAME, DEFAULT_NAME), data=user_input
            )

        # Define the schema based on the selected type
        if self.type == VAType.VIEW_AUDIO:
            data_schema = vol.Schema({**BASE_SCHEMA, **get_display_schema(self.hass)})
        else:  # audio_only
            data_schema = vol.Schema(BASE_SCHEMA)

        # Show the form for the selected type
        return self.async_show_form(step_id="options", data_schema=data_schema)

    async def async_step_master_config(self, discovery_info=None):
        """Handle the options step."""
        if discovery_info is not None and not get_master_config_entry(self.hass):
            return self.async_create_entry(
                title="Master Configuration", data={"type": VAType.MASTER_CONFIG}
            )
        return self.async_show_form(
            step_id="master_config",
            data_schema=vol.Schema({}),
        )


class ViewAssistOptionsFlowHandler(OptionsFlow):
    """Handles the options flow.

    Here we use an initial menu to select different options forms,
    and show how to use api data to populate a selector.
    """

    async def async_step_init(self, user_input=None):
        """Handle options flow."""

        # Display an options menu if display device
        # Display reconfigure form if audio only

        # Also need to be in strings.json and translation files.
        self.va_type = self.config_entry.data[CONF_TYPE]  # pylint: disable=attribute-defined-outside-init

        if self.va_type == VAType.VIEW_AUDIO:
            return self.async_show_menu(
                step_id="init",
                menu_options=["main_config", "dashboard_options", "default_options"],
            )
        if self.va_type == VAType.MASTER_CONFIG:
            return await self.async_step_master_config()

        return await self.async_step_main_config()

    async def async_step_master_config(self, user_input=None):
        """Handle master config flow."""
        if user_input is not None:
            # This is just updating the core config so update config_entry.data
            options = self.config_entry.options | user_input
            return self.async_create_entry(data=options)

        data_schema = vol.Schema({})
        # Show the form for the selected type
        return self.async_show_form(step_id="master_config", data_schema=data_schema)

    async def async_step_main_config(self, user_input=None):
        """Handle main config flow."""

        if user_input is not None:
            # This is just updating the core config so update config_entry.data
            user_input[CONF_TYPE] = self.va_type
            self.hass.config_entries.async_update_entry(
                self.config_entry, data=user_input
            )
            return self.async_create_entry(data=None)
        # Define the schema based on the selected type
        BASE_OPTIONS = {
            vol.Required(CONF_NAME, default=self.config_entry.data[CONF_NAME]): str,
            vol.Required(
                CONF_MIC_DEVICE, default=self.config_entry.data[CONF_MIC_DEVICE]
            ): EntitySelector(
                EntitySelectorConfig(
                    filter=[
                        EntityFilterSelectorConfig(
                            integration="esphome", domain=ASSIST_SAT_DOMAIN
                        ),
                        EntityFilterSelectorConfig(
                            integration="hassmic",
                            domain=[SENSOR_DOMAIN, ASSIST_SAT_DOMAIN],
                        ),
                        EntityFilterSelectorConfig(
                            integration="stream_assist",
                            domain=[SENSOR_DOMAIN, ASSIST_SAT_DOMAIN],
                        ),
                        EntityFilterSelectorConfig(
                            integration="wyoming", domain=ASSIST_SAT_DOMAIN
                        ),
                    ]
                )
            ),
            vol.Required(
                CONF_MEDIAPLAYER_DEVICE,
                default=self.config_entry.data[CONF_MEDIAPLAYER_DEVICE],
            ): EntitySelector(EntitySelectorConfig(domain=MEDIAPLAYER_DOMAIN)),
            vol.Required(
                CONF_MUSICPLAYER_DEVICE,
                default=self.config_entry.data[CONF_MUSICPLAYER_DEVICE],
            ): EntitySelector(EntitySelectorConfig(domain=MEDIAPLAYER_DOMAIN)),
            vol.Optional(
                CONF_INTENT_DEVICE,
                description={
                    "suggested_value": self.config_entry.data.get(CONF_INTENT_DEVICE)
                },
            ): EntitySelector(EntitySelectorConfig(domain=SENSOR_DOMAIN)),
        }

        if self.va_type == VAType.VIEW_AUDIO:
            data_schema = vol.Schema(
                {**BASE_OPTIONS, **get_display_schema(self.hass, self.config_entry)}
            )
        else:  # audio_only
            data_schema = vol.Schema(BASE_OPTIONS)

        # Show the form for the selected type
        return self.async_show_form(step_id="main_config", data_schema=data_schema)

    async def async_step_dashboard_options(self, user_input=None):
        """Handle dashboard options flow."""
        if user_input is not None:
            # This is just updating the core config so update config_entry.data
            options = self.config_entry.options | user_input
            return self.async_create_entry(data=options)

        data_schema = vol.Schema(
            {
                vol.Optional(
                    CONF_DASHBOARD,
                    default=self.config_entry.options.get(
                        CONF_DASHBOARD, DEFAULT_DASHBOARD
                    ),
                ): str,
                vol.Optional(
                    CONF_HOME,
                    default=self.config_entry.options.get(CONF_HOME, DEFAULT_VIEW_HOME),
                ): str,
                vol.Optional(
                    CONF_MUSIC,
                    default=self.config_entry.options.get(
                        CONF_MUSIC, DEFAULT_VIEW_MUSIC
                    ),
                ): str,
                vol.Optional(
                    CONF_INTENT,
                    default=self.config_entry.options.get(
                        CONF_INTENT, DEFAULT_VIEW_INTENT
                    ),
                ): str,
                vol.Optional(
                    CONF_BACKGROUND,
                    default=self.config_entry.options.get(
                        CONF_BACKGROUND, DEFAULT_VIEW_BACKGROUND
                    ),
                ): str,
                vol.Optional(
                    CONF_ROTATE_BACKGROUND,
                    default=self.config_entry.options.get(
                        CONF_ROTATE_BACKGROUND, DEFAULT_ROTATE_BACKGROUND
                    ),
                ): bool,
                vol.Optional(
                    CONF_ROTATE_BACKGROUND_SOURCE,
                    default=self.config_entry.options.get(
                        CONF_ROTATE_BACKGROUND_SOURCE,
                        DEFAULT_ROTATE_BACKGROUND_SOURCE,
                    ),
                ): SelectSelector(
                    SelectSelectorConfig(
                        translation_key="rotate_backgound_source_selector",
                        options=[
                            "local_sequence",
                            "local_random",
                            "download",
                            "link_to_entity",
                        ],
                        mode=SelectSelectorMode.LIST,
                    )
                ),
                vol.Optional(
                    CONF_ROTATE_BACKGROUND_PATH,
                    default=self.config_entry.options.get(
                        CONF_ROTATE_BACKGROUND_PATH,
                        DEFAULT_ROTATE_BACKGROUND_PATH,
                    ),
                ): str,
                vol.Optional(
                    CONF_ROTATE_BACKGROUND_LINKED_ENTITY,
                    default=self.config_entry.options.get(
                        CONF_ROTATE_BACKGROUND_LINKED_ENTITY, vol.UNDEFINED
                    ),
                ): EntitySelector(
                    EntitySelectorConfig(
                        integration=DOMAIN,
                        domain=SENSOR_DOMAIN,
                        exclude_entities=[
                            get_sensor_entity_from_instance(
                                self.hass, self.config_entry.entry_id
                            )
                        ],
                    )
                ),
                vol.Optional(
                    CONF_ROTATE_BACKGROUND_INTERVAL,
                    default=self.config_entry.options.get(
                        CONF_ROTATE_BACKGROUND_INTERVAL,
                        DEFAULT_ROTATE_BACKGROUND_INTERVAL,
                    ),
                ): int,
                vol.Optional(
                    CONF_ASSIST_PROMPT,
                    default=self.config_entry.options.get(
                        CONF_ASSIST_PROMPT, DEFAULT_ASSIST_PROMPT
                    ),
                ): SelectSelector(
                    SelectSelectorConfig(
                        translation_key="assist_prompt_selector",
                        options=[e.value for e in VAAssistPrompt],
                        mode=SelectSelectorMode.DROPDOWN,
                    )
                ),
                vol.Optional(
                    CONF_STATUS_ICON_SIZE,
                    default=self.config_entry.options.get(
                        CONF_STATUS_ICON_SIZE, DEFAULT_STATUS_ICON_SIZE
                    ),
                ): SelectSelector(
                    SelectSelectorConfig(
                        translation_key="status_icons_size_selector",
                        options=[e.value for e in VAIconSizes],
                        mode=SelectSelectorMode.DROPDOWN,
                    )
                ),
                vol.Optional(
                    CONF_FONT_STYLE,
                    default=self.config_entry.options.get(
                        CONF_FONT_STYLE, DEFAULT_FONT_STYLE
                    ),
                ): str,
                vol.Optional(
                    CONF_STATUS_ICONS,
                    default=self.config_entry.options.get(
                        CONF_STATUS_ICONS, DEFAULT_STATUS_ICONS
                    ),
                ): SelectSelector(
                    SelectSelectorConfig(
                        translation_key="status_icons_selector",
                        options=[],
                        mode=SelectSelectorMode.LIST,
                        multiple=True,
                        custom_value=True,
                    )
                ),
                vol.Optional(
                    CONF_USE_24H_TIME,
                    default=self.config_entry.options.get(
                        CONF_USE_24H_TIME, DEFAULT_USE_24H_TIME
                    ),
                ): bool,
                vol.Optional(
                    CONF_HIDE_SIDEBAR,
                    default=self.config_entry.options.get(
                        CONF_HIDE_SIDEBAR, DEFAULT_HIDE_SIDEBAR
                    ),
                ): bool,
                vol.Optional(
                    CONF_HIDE_HEADER,
                    default=self.config_entry.options.get(
                        CONF_HIDE_HEADER, DEFAULT_HIDE_HEADER
                    ),
                ): bool,
                vol.Optional(
                    CONF_ENABLE_MENU,
                    default=self.config_entry.options.get(
                        CONF_ENABLE_MENU, DEFAULT_ENABLE_MENU
                    ),
                ): bool,
                vol.Optional(
                    CONF_MENU_ITEMS,
                    default=self.config_entry.options.get(
                        CONF_MENU_ITEMS, DEFAULT_MENU_ITEMS
                    ),
                ): SelectSelector(
                    SelectSelectorConfig(
                        translation_key="menu_items_selector",
                        options=[],
                        mode=SelectSelectorMode.LIST,
                        multiple=True,
                        custom_value=True,
                    )
                ),
                vol.Optional(
                    CONF_ENABLE_MENU_TIMEOUT,
                    default=self.config_entry.options.get(
                        CONF_ENABLE_MENU_TIMEOUT, DEFAULT_ENABLE_MENU_TIMEOUT
                    ),
                ): bool,
                vol.Optional(
                    CONF_MENU_TIMEOUT,
                    default=self.config_entry.options.get(
                        CONF_MENU_TIMEOUT, DEFAULT_MENU_TIMEOUT
                    ),
                ): int,
                vol.Optional(
                    CONF_SHOW_MENU_BUTTON,
                    default=self.config_entry.options.get(
                        CONF_SHOW_MENU_BUTTON, DEFAULT_SHOW_MENU_BUTTON
                    ),
                ): bool,
            }
        )

        # Show the form for the selected type
        return self.async_show_form(
            step_id="dashboard_options", data_schema=data_schema
        )

    async def async_step_default_options(self, user_input=None):
        """Handle default options flow."""
        if user_input is not None:
            # This is just updating the core config so update config_entry.data
            options = self.config_entry.options | user_input
            return self.async_create_entry(data=options)

        data_schema = vol.Schema(
            {
                vol.Optional(
                    CONF_WEATHER_ENTITY,
                    default=self.config_entry.options.get(
                        CONF_WEATHER_ENTITY, DEFAULT_WEATHER_ENITITY
                    ),
                ): EntitySelector(EntitySelectorConfig(domain=WEATHER_DOMAIN)),
                vol.Optional(
                    CONF_MODE,
                    default=self.config_entry.options.get(CONF_MODE, DEFAULT_MODE),
                ): str,
                vol.Optional(
                    CONF_VIEW_TIMEOUT,
                    default=self.config_entry.options.get(
                        CONF_VIEW_TIMEOUT, DEFAULT_VIEW_TIMEOUT
                    ),
                ): int,
                vol.Optional(
                    CONF_DO_NOT_DISTURB,
                    default=self.config_entry.options.get(
                        CONF_DO_NOT_DISTURB, DEFAULT_DND
                    ),
                ): bool,
                vol.Optional(
                    CONF_USE_ANNOUNCE,
                    default=self.config_entry.options.get(
                        CONF_USE_ANNOUNCE, DEFAULT_USE_ANNOUNCE
                    ),
                ): bool,
                vol.Optional(
                    CONF_MIC_UNMUTE,
                    default=self.config_entry.options.get(
                        CONF_MIC_UNMUTE, DEFAULT_MIC_UNMUTE
                    ),
                ): bool,
            }
        )

        # Show the form for the selected type
        return self.async_show_form(step_id="default_options", data_schema=data_schema)<|MERGE_RESOLUTION|>--- conflicted
+++ resolved
@@ -65,14 +65,8 @@
     DEFAULT_FONT_STYLE,
     DEFAULT_HIDE_HEADER,
     DEFAULT_HIDE_SIDEBAR,
-<<<<<<< HEAD
-    DEFAULT_MENU_ICON_COLOR,
-    DEFAULT_MENU_ICON_SIZE,
     DEFAULT_MENU_ITEMS,
     DEFAULT_MENU_TIMEOUT,
-    DEFAULT_MIC_TYPE,
-=======
->>>>>>> c6f33114
     DEFAULT_MIC_UNMUTE,
     DEFAULT_MODE,
     DEFAULT_NAME,
