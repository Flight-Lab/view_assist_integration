--- conflicted
+++ resolved
@@ -8,11 +8,6 @@
   "integration_type": "device",
   "iot_class": "calculated",
   "issue_tracker": "https://github.com/dinki/view_assist_integration/issues",
-<<<<<<< HEAD
-  "requirements": ["wordtodigits==1.0.2", "beautifulsoup4>=4.13.3"],
-  "version": "2025.5.1"
-=======
   "requirements": ["wordtodigits==1.0.2"],
   "version": "2025.7.0"
->>>>>>> 64b24e2c
 }